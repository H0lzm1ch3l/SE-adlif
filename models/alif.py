from functools import partial
from math import ceil
import math
from typing import Callable, Optional, Sequence, Tuple
import torch
from torch.nn import Module
from torch import Tensor
from torch.nn.parameter import Parameter
import torch.nn.functional as F
from models.helpers import get_event_indices, save_distributions_to_aim, save_fig_to_aim, spike_grad_injection_function, generic_scan, generic_scan_with_states
from module.tau_trainers import TauTrainer, get_tau_trainer_class
from omegaconf import DictConfig
import matplotlib.pyplot as plt

class EFAdLIF(Module):
    __constants__ = ["in_features", "out_features"]
    in_features: int
    out_features: int
    a: Tensor
    b: Tensor 
    weight: Tensor

    def __init__(
        self,
        cfg: DictConfig,
        device=None,
        dtype=None,
        **kwargs,
    ) -> None:
        factory_kwargs = {"device": device, "dtype": dtype}
        super().__init__(**kwargs)
        self.in_features = cfg.input_size
        self.out_features = cfg.n_neurons
        self.dt =  cfg.get('dt', 1.0)
        thr = cfg.get('thr', 1.0)
        self.unroll = cfg.get('unroll', 10)
        if isinstance(thr, Sequence):
            thr = torch.FloatTensor(self.out_features, device=device).uniform_(thr[0], thr[1])
        else:
            thr = Tensor([thr,])
        self.register_buffer('thr', thr)
        self.alpha = cfg.get('alpha', 5.0)
        self.c = cfg.get('c', 0.4)
        self.tau_u_range = cfg.tau_u_range
        self.train_tau_u_method = 'interpolation'
        self.tau_w_range = cfg.tau_w_range
        self.train_tau_w_method = 'interpolation'        
        self.use_recurrent = cfg.get('use_recurrent', True)
        
        self.ff_gain = cfg.get('ff_gain', 1.0)
        self.a_range =  cfg.get('a_range', [0.0, 1.0])
        self.b_range = cfg.get('b_range',[0.0, 2.0])
        


        self.q = cfg.q
        
        self.tau_u_trainer: TauTrainer = get_tau_trainer_class(self.train_tau_u_method)(
                self.out_features,
                self.dt, 
                self.tau_u_range[0], 
                self.tau_u_range[1],
                **factory_kwargs)
        
        self.tau_w_trainer: TauTrainer = get_tau_trainer_class(self.train_tau_w_method)(
                self.out_features,
                self.dt, 
                self.tau_w_range[0], 
                self.tau_w_range[1],
                **factory_kwargs)
        
        
        self.weight = Parameter(
            torch.empty((self.out_features, self.in_features), **factory_kwargs)
        )
        self.bias = Parameter(torch.empty(self.out_features, **factory_kwargs))
        
        if self.use_recurrent:
            self.recurrent = Parameter(
                torch.empty((self.out_features, self.out_features), **factory_kwargs)
            )
        else:
            # registering an empty size tensor is required for the static analyser when using jit.script
            self.register_buffer("recurrent", torch.empty(size=()))

        self.a = Parameter(torch.empty(self.out_features, **factory_kwargs))
        self.b = Parameter(torch.empty(self.out_features, **factory_kwargs))
        self.u0 = Parameter(torch.empty(self.out_features, **factory_kwargs))
        self.w0 = Parameter(torch.empty(self.out_features, **factory_kwargs))
        self.reset_parameters()
        def step_fn(recurrent, alpha, beta, thr, a, b, carry, cur):
            u_tm1, z_tm1, w_tm1 = carry
            if self.use_recurrent:
                cur_rec = F.linear(z_tm1, recurrent, None)
                cur = cur + cur_rec
            
            u = alpha * u_tm1 + (1.0 - alpha) * (
                cur - w_tm1
            )
            u_thr = u - thr
            z = spike_grad_injection_function(u_thr, self.alpha, self.c)
            u = u * (1 - z.detach())
            w = (
                beta * w_tm1 + (1.0 - beta) * (a * u_tm1 + b * z_tm1) * self.q
                )
            return (u, z, w), z
        def wrapped_scan(u0: Parameter, z0: Tensor, w0: Parameter, 
                         x: Tensor,
                         recurrent: Parameter, alpha: Parameter, beta: Parameter, 
                         thr: Tensor, a: Parameter, b: Parameter):
<<<<<<< HEAD
            _step_fn = partial(step_fn, recurrent, alpha, beta, thr, a, b)
            return generic_scan(_step_fn, (u0, w0, z0), x, self.unroll)
        
        if cfg.get("compile", False):
            self.wrapped_scan = torch.compile(wrapped_scan)
        else:
            self.wrapped_scan = wrapped_scan
=======
            def wrapped_step(carry, cur):
                return step_fn(recurrent, alpha, beta, thr, a, b, carry, cur)

            return generic_scan(wrapped_step, (u0, z0, w0), x, self.unroll)
        def wrapped_scan_with_states(u0: Parameter, z0: Tensor, w0: Parameter, x: Tensor,
                         recurrent: Parameter, alpha: Parameter, beta: Parameter, 
                         thr: Tensor, a: Parameter, b: Parameter):
            def wrapped_step(carry, cur):
                return step_fn(recurrent, alpha, beta, thr, a, b, carry, cur)

            return generic_scan_with_states(wrapped_step, (u0, z0, w0), x, self.unroll)
        self.wrapped_scan = torch.compile(wrapped_scan)
        self.wrapped_scan_with_states = wrapped_scan_with_states
>>>>>>> 2d160528
    
    def reset_parameters(self) -> None:
        self.tau_u_trainer.reset_parameters()
        self.tau_w_trainer.reset_parameters()
        
        
        torch.nn.init.uniform_(
            self.weight,
            -self.ff_gain * torch.sqrt(1 / torch.tensor(self.in_features)),
            self.ff_gain * torch.sqrt(1 / torch.tensor(self.in_features)),
        )
        
        torch.nn.init.zeros_(self.bias)
        
        # h0 states 
        torch.nn.init.uniform_(self.u0, 0, self.thr.item())
        torch.nn.init.uniform_(self.w0, -1, 1)
        if self.use_recurrent:
            torch.nn.init.orthogonal_(
                self.recurrent,
                gain=1.0,
            )
        
        torch.nn.init.uniform_(self.a, self.a_range[0], self.a_range[1])
        torch.nn.init.uniform_(self.b, self.b_range[0], self.b_range[1])
        
    def initial_state(self, batch_size:int, device: Optional[torch.device] = None) -> tuple[Tensor, Tensor, Tensor]:
        size = (batch_size, self.out_features)
        u = torch.zeros(
            size=size, 
            device=device, 
            dtype=torch.float, 
            layout=None, 
            pin_memory=None
        )
        z = torch.zeros(
            size=size, 
            device=device, 
            dtype=torch.float, 
            layout=None, 
            pin_memory=None,
            requires_grad=True
        )
        w = torch.zeros(
            size=size,
            device=device, 
            dtype=torch.float, 
            layout=None, 
            pin_memory=None,
            requires_grad=True
        )
        return self.u0.unsqueeze(0), z, w

    def apply_parameter_constraints(self):
        self.tau_u_trainer.apply_parameter_constraints()
        self.tau_w_trainer.apply_parameter_constraints()
        self.a.data = torch.clamp(self.a, min=self.a_range[0], max=self.a_range[1])
        self.b.data = torch.clamp(self.b, min=self.b_range[0], max=self.b_range[1])
        self.u0.data = torch.clamp(self.u0, -self.thr, self.thr)
        
    def forward(self, inputs: Tensor) -> Tensor:
        current = F.linear(inputs, self.weight, self.bias)
        decay_u = self.tau_u_trainer.get_decay()
        decay_w = self.tau_w_trainer.get_decay()
        u, z, w = self.initial_state(int(inputs.shape[0]), inputs.device)
        out_buffer = self.wrapped_scan(u, z, w, current, self.recurrent, decay_u, decay_w, self.thr, self.a, self.b)
        return out_buffer

    @torch.no_grad()
    def forward_with_states(self, inputs) -> Tuple[Tensor, Tensor]:
        current = F.linear(inputs, self.weight, self.bias)
        decay_u = self.tau_u_trainer.get_decay()
        decay_w = self.tau_w_trainer.get_decay()
        u, z, w = self.initial_state(int(inputs.shape[0]), inputs.device)
        states, out = self.wrapped_scan_with_states(u, z, w, current, self.recurrent, decay_u, decay_w, self.thr, self.a, self.b)
        return states, out
    
    @torch.compiler.disable
    @staticmethod
    def plot_states(layer_idx, inputs, states):
        figure, axes = plt.subplots(
        nrows=4, ncols=1, sharex='all', figsize=(8, 11))
        is_events = torch.all(inputs == inputs.round())

        inputs = inputs.cpu().detach().numpy()
        states = states.cpu().detach().numpy()
        if is_events:
            axes[0].eventplot(get_event_indices(inputs.T), color='black', orientation='horizontal')
        else:
            axes[0].plot(inputs)
        axes[0].set_ylabel('input')
        axes[1].plot(states[0])
        axes[1].set_ylabel("u_t")
        axes[2].plot(states[2])
        axes[2].set_ylabel("w_t")
        axes[3].eventplot(get_event_indices(states[1].T), color='black', orientation='horizontal')
        axes[3].set_ylabel("z_t/output")
        nb_spikes_str = str(states[1].sum())
        figure.suptitle(f"Layer {layer_idx}\n Nb spikes: {nb_spikes_str},")
        plt.close(figure)
        return figure
    
    @torch.compiler.disable
    def layer_stats(self, layer_idx: int, logger, epoch_step: int, spike_probabilities: Tensor,
                    inputs: Tensor, states: Tensor, **kwargs):
        """Generate statistisc from the layer weights and a plot of the layer dynamics for a random task example
        Args:
            layer_idx (int): index for the layer in the hierarchy
            logger (_type_): aim logger reference
            epoch_step (int): epoch  
            spike_probability (Tensor): spike probability for each neurons
            inputs (Tensor): random example 
            states (Tensor): states associated to the computation of the random example
        """

        save_fig_to_aim(
            logger=logger,
            name=f"{layer_idx}_Activity",
            figure=EFAdLIF.plot_states(layer_idx, inputs, states),
            epoch_step=epoch_step,
        )
        
        distributions = [("soma_tau", self.tau_u_trainer.get_tau().cpu().detach().numpy()),
                         ("soma_weights", self.weight.cpu().detach().numpy()),
                         ("adapt_tau", self.tau_w_trainer.get_tau().cpu().detach().numpy()),
                         ("spike_prob", spike_probabilities.cpu().detach().numpy()),
                         ("a", self.a.cpu().detach().numpy()),
                        ("b", self.b.cpu().detach().numpy()),
                         ("bias", self.bias.cpu().detach().numpy()),
                         ('u0', self.u0.cpu().numpy()),
                         ('w0', self.w0.cpu().numpy())
                        ]

        if self.use_recurrent:
            distributions.append(
                ("recurrent_weights", self.recurrent.cpu().detach().numpy())
            
            )
        save_distributions_to_aim(
            logger=logger,
            distributions=distributions,
            name=f"{layer_idx}",
            epoch_step=epoch_step,
        )
    
class SEAdLIF(EFAdLIF):
    def __init__(self, cfg, device=None, dtype=None, **kwargs):
        super().__init__(cfg, device, dtype, **kwargs)

        def step_fn(recurrent, alpha, beta, thr, a, b, carry, cur):
            u_tm1, z_tm1, w_tm1 = carry
            if self.use_recurrent:
                cur_rec = F.linear(z_tm1, recurrent, None)
                cur = cur + cur_rec
            
            u = alpha * u_tm1 + (1.0 - alpha) * (
                cur - w_tm1
            )
            u_thr = u - thr
            z = spike_grad_injection_function(u_thr, self.alpha, self.c)
            u = u * (1 - z.detach())
            w = (
                beta * w_tm1 + (1.0 - beta) * (a * u + b * z) * self.q
                )
            return (u, z, w), z

        def wrapped_scan(u0: Parameter, z0: Tensor, w0: Parameter, 
                          x: Tensor,
                         recurrent: Parameter, alpha: Parameter, beta: Parameter, 
                         thr: Tensor, a: Parameter, b: Parameter):
<<<<<<< HEAD
            _step_fn = partial(step_fn, recurrent, alpha, beta, thr, a, b)
            return generic_scan(_step_fn, (u0, w0, z0), x, self.unroll)
        
        if cfg.get("compile", False):
            self.wrapped_scan = torch.compile(wrapped_scan)
        else:
            self.wrapped_scan = wrapped_scan
    
    def forward(self, inputs: torch.Tensor) -> torch.Tensor:
        current = F.linear(inputs, self.weight, self.bias)
        decay_u = self.tau_u_trainer.get_decay()
        decay_w = self.tau_w_trainer.get_decay()
        u, z, w = self.initial_state(int(inputs.shape[0]), inputs.device)
        out_buffer = self.wrapped_scan(u, w, z, current, self.recurrent, decay_u, decay_w, self.thr, self.a, self.b)
=======
            def wrapped_step(carry, cur):
                return step_fn(recurrent, alpha, beta, thr, a, b, carry, cur)
            # _step_fn = partial(step_fn, recurrent, alpha, beta, thr, a, b)
>>>>>>> 2d160528

            return generic_scan(wrapped_step, (u0, z0, w0), x, self.unroll)
        def wrapped_scan_with_states(u0: Parameter, z0: Tensor, w0: Parameter, 
                          x: Tensor,
                         recurrent: Parameter, alpha: Parameter, beta: Parameter, 
                         thr: Tensor, a: Parameter, b: Parameter):
            def wrapped_step(carry, cur):
                return step_fn(recurrent, alpha, beta, thr, a, b, carry, cur)
            # _step_fn = partial(step_fn, recurrent, alpha, beta, thr, a, b)

            return generic_scan_with_states(wrapped_step, (u0, z0, w0), x, self.unroll)
        self.wrapped_scan = torch.compile(wrapped_scan)
        self.wrapped_scan_with_states = wrapped_scan_with_states<|MERGE_RESOLUTION|>--- conflicted
+++ resolved
@@ -108,15 +108,6 @@
                          x: Tensor,
                          recurrent: Parameter, alpha: Parameter, beta: Parameter, 
                          thr: Tensor, a: Parameter, b: Parameter):
-<<<<<<< HEAD
-            _step_fn = partial(step_fn, recurrent, alpha, beta, thr, a, b)
-            return generic_scan(_step_fn, (u0, w0, z0), x, self.unroll)
-        
-        if cfg.get("compile", False):
-            self.wrapped_scan = torch.compile(wrapped_scan)
-        else:
-            self.wrapped_scan = wrapped_scan
-=======
             def wrapped_step(carry, cur):
                 return step_fn(recurrent, alpha, beta, thr, a, b, carry, cur)
 
@@ -130,7 +121,6 @@
             return generic_scan_with_states(wrapped_step, (u0, z0, w0), x, self.unroll)
         self.wrapped_scan = torch.compile(wrapped_scan)
         self.wrapped_scan_with_states = wrapped_scan_with_states
->>>>>>> 2d160528
     
     def reset_parameters(self) -> None:
         self.tau_u_trainer.reset_parameters()
@@ -301,26 +291,9 @@
                           x: Tensor,
                          recurrent: Parameter, alpha: Parameter, beta: Parameter, 
                          thr: Tensor, a: Parameter, b: Parameter):
-<<<<<<< HEAD
-            _step_fn = partial(step_fn, recurrent, alpha, beta, thr, a, b)
-            return generic_scan(_step_fn, (u0, w0, z0), x, self.unroll)
-        
-        if cfg.get("compile", False):
-            self.wrapped_scan = torch.compile(wrapped_scan)
-        else:
-            self.wrapped_scan = wrapped_scan
-    
-    def forward(self, inputs: torch.Tensor) -> torch.Tensor:
-        current = F.linear(inputs, self.weight, self.bias)
-        decay_u = self.tau_u_trainer.get_decay()
-        decay_w = self.tau_w_trainer.get_decay()
-        u, z, w = self.initial_state(int(inputs.shape[0]), inputs.device)
-        out_buffer = self.wrapped_scan(u, w, z, current, self.recurrent, decay_u, decay_w, self.thr, self.a, self.b)
-=======
             def wrapped_step(carry, cur):
                 return step_fn(recurrent, alpha, beta, thr, a, b, carry, cur)
             # _step_fn = partial(step_fn, recurrent, alpha, beta, thr, a, b)
->>>>>>> 2d160528
 
             return generic_scan(wrapped_step, (u0, z0, w0), x, self.unroll)
         def wrapped_scan_with_states(u0: Parameter, z0: Tensor, w0: Parameter, 
