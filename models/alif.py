from functools import partial
from math import ceil
import math
from typing import Callable, Optional, Sequence, Tuple
import torch
from torch.nn import Module
from torch import Tensor
from torch.nn.parameter import Parameter
import torch.nn.functional as F
from models.helpers import get_event_indices, save_distributions_to_aim, save_fig_to_aim, spike_grad_injection_function, generic_scan
from module.tau_trainers import TauTrainer, get_tau_trainer_class
from omegaconf import DictConfig
import matplotlib.pyplot as plt

class EFAdLIF(Module):
    __constants__ = ["in_features", "out_features"]
    in_features: int
    out_features: int
    a: Tensor
    b: Tensor 
    weight: Tensor

    def __init__(
        self,
        cfg: DictConfig,
        device=None,
        dtype=None,
        **kwargs,
    ) -> None:
        factory_kwargs = {"device": device, "dtype": dtype}
        super().__init__(**kwargs)
        self.in_features = cfg.input_size
        self.out_features = cfg.n_neurons
        self.dt =  cfg.get('dt', 1.0)
        thr = cfg.get('thr', 1.0)
        self.unroll = cfg.get('unroll', 10)
        if isinstance(thr, Sequence):
            thr = torch.FloatTensor(self.out_features, device=device).uniform_(thr[0], thr[1])
        else:
            thr = Tensor([thr,])
        self.register_buffer('thr', thr)
        self.alpha = cfg.get('alpha', 5.0)
        self.c = cfg.get('c', 0.4)
        self.tau_u_range = cfg.tau_u_range
        self.train_tau_u_method = 'interpolation'
        self.tau_w_range = cfg.tau_w_range
        self.train_tau_w_method = 'interpolation'        
        self.use_recurrent = cfg.get('use_recurrent', True)
        
        self.ff_gain = cfg.get('ff_gain', 1.0)
<<<<<<< HEAD
        self.a_range = [0.0, 10.0]
        self.b_range = [0.0, 20.0]
=======
        self.a_range =  cfg.get('a_range', [0.0, 1.0])
        self.b_range = cfg.get('b_range',[0.0, 2.0])
>>>>>>> 932aa9c9
        


        self.q = cfg.q
        
        self.tau_u_trainer: TauTrainer = get_tau_trainer_class(self.train_tau_u_method)(
                self.out_features,
                self.dt, 
                self.tau_u_range[0], 
                self.tau_u_range[1],
                **factory_kwargs)
        
        self.tau_w_trainer: TauTrainer = get_tau_trainer_class(self.train_tau_w_method)(
                self.out_features,
                self.dt, 
                self.tau_w_range[0], 
                self.tau_w_range[1],
                **factory_kwargs)
        
        
        self.weight = Parameter(
            torch.empty((self.out_features, self.in_features), **factory_kwargs)
        )
        self.bias = Parameter(torch.empty(self.out_features, **factory_kwargs))
        
        if self.use_recurrent:
            self.recurrent = Parameter(
                torch.empty((self.out_features, self.out_features), **factory_kwargs)
            )
        else:
            # registering an empty size tensor is required for the static analyser when using jit.script
            self.register_buffer("recurrent", torch.empty(size=()))

        self.a = Parameter(torch.empty(self.out_features, **factory_kwargs))
        self.b = Parameter(torch.empty(self.out_features, **factory_kwargs))
        self.u0 = Parameter(torch.empty(self.out_features, **factory_kwargs))
        self.w0 = Parameter(torch.empty(self.out_features, **factory_kwargs))
        self.reset_parameters()
        def step_fn(recurrent, alpha, beta, thr, a, b, carry, cur):
            u_tm1, w_tm1, z_tm1 = carry
            if self.use_recurrent:
                cur_rec = F.linear(z_tm1, recurrent, None)
                cur = cur + cur_rec
            
            u = alpha * u_tm1 + (1.0 - alpha) * (
                cur - w_tm1
            )
            u_thr = u - thr
            z = spike_grad_injection_function(u_thr, self.alpha, self.c)
            u = u * (1 - z.detach())
            w = (
                beta * w_tm1 + (1.0 - beta) * (a * u_tm1 + b * z_tm1) * self.q
                )
            return (u, w, z), z
        def wrapped_scan(u0: Parameter, w0: Parameter, 
                         z0: Tensor, x: Tensor,
                         recurrent: Parameter, alpha: Parameter, beta: Parameter, 
                         thr: Tensor, a: Parameter, b: Parameter):
            _step_fn = partial(step_fn, recurrent, alpha, beta, thr, a, b)
            return generic_scan(_step_fn, (u0, w0, z0), x, self.unroll)
        
        if cfg.get("compile", False):
            self.wrapped_scan = torch.compile(wrapped_scan)
        else:
            self.wrapped_scan = wrapped_scan
    
    def reset_parameters(self) -> None:
        self.tau_u_trainer.reset_parameters()
        self.tau_w_trainer.reset_parameters()
        
        
        torch.nn.init.uniform_(
            self.weight,
            -self.ff_gain * torch.sqrt(1 / torch.tensor(self.in_features)),
            self.ff_gain * torch.sqrt(1 / torch.tensor(self.in_features)),
        )
        
        torch.nn.init.zeros_(self.bias)
        
        # h0 states 
        torch.nn.init.uniform_(self.u0, 0, self.thr.item())
        torch.nn.init.uniform_(self.w0, -1, 1)
        if self.use_recurrent:
            torch.nn.init.orthogonal_(
                self.recurrent,
                gain=1.0,
            )
        
        torch.nn.init.uniform_(self.a, self.a_range[0], self.a_range[1])
        torch.nn.init.uniform_(self.b, self.b_range[0], self.b_range[1])
        
    def initial_state(self, batch_size:int, device: Optional[torch.device] = None) -> tuple[Tensor, Tensor, Tensor]:
        size = (batch_size, self.out_features)
        # u = torch.zeros(
        #     size=size, 
        #     device=device, 
        #     dtype=torch.float, 
        #     layout=None, 
        #     pin_memory=None
        # )
        z = torch.zeros(
            size=size, 
            device=device, 
            dtype=torch.float, 
            layout=None, 
            pin_memory=None
        )
        w = torch.zeros(
            size=size,
            device=device, 
            dtype=torch.float, 
            layout=None, 
            pin_memory=None
        )
        return self.u0, z, w
    @torch.compiler.disable
    def apply_parameter_constraints(self):
        self.tau_u_trainer.apply_parameter_constraints()
        self.tau_w_trainer.apply_parameter_constraints()
        self.a.data = torch.clamp(self.a, min=self.a_range[0], max=self.a_range[1])
        self.b.data = torch.clamp(self.b, min=self.b_range[0], max=self.b_range[1])
        self.u0.data = torch.clamp(self.u0, -self.thr, self.thr)
        
    def forward(self, inputs: Tensor) -> Tensor:
        current = F.linear(inputs, self.weight, self.bias)
        decay_u = self.tau_u_trainer.get_decay()
        decay_w = self.tau_w_trainer.get_decay()
        u, z, w = self.initial_state(int(inputs.shape[0]), inputs.device)
        out_buffer = self.wrapped_scan(u, w, z, current, decay_u, decay_w, self.thr, self.a, self.b)
        return out_buffer
    
    @torch.compiler.disable
    def forward_cell(
        self, input_tensor: Tensor,  states: Tuple[Tensor, Tensor, Tensor]
    ) -> Tuple[Tensor, Tensor]:
        u_tm1, z_tm1, w_tm1 = states
        decay_u = self.tau_u_trainer.get_decay()
        decay_w = self.tau_w_trainer.get_decay()
        soma_current = F.linear(input_tensor, self.weight, self.bias)
        if self.use_recurrent:
            soma_rec_current = F.linear(z_tm1, self.recurrent, None)
            soma_current += soma_rec_current
            
        u_t = decay_u * u_tm1 + (1.0 - decay_u) * (
            soma_current - w_tm1
        )
        
        u_thr = u_t - self.thr
        # Forward Gradient Injection trick (credits to Sebastian Otte)
        z_t = spike_grad_injection_function(u_thr, self.alpha, self.c)
        u_t = u_t * (1 - z_t.detach())
        w_t = (
            decay_w * w_tm1
            + (1.0 - decay_w) * (self.a * u_tm1 + self.b * z_tm1) * self.q
        )
        return z_t, (u_t, z_t, w_t)
    
    @torch.compiler.disable
    @staticmethod
    def plot_states(layer_idx, inputs, states):
        figure, axes = plt.subplots(
        nrows=4, ncols=1, sharex='all', figsize=(8, 11))
        is_events = torch.all(inputs == inputs.round())

        inputs = inputs.cpu().detach().numpy()
        states = states.cpu().detach().numpy()
        if is_events:
            axes[0].eventplot(get_event_indices(inputs.T), color='black', orientation='horizontal')
        else:
            axes[0].plot(inputs)
        axes[0].set_ylabel('input')
        axes[1].plot(states[0])
        axes[1].set_ylabel("u_t")
        axes[2].plot(states[2])
        axes[2].set_ylabel("w_t")
        axes[3].eventplot(get_event_indices(states[1].T), color='black', orientation='horizontal')
        axes[3].set_ylabel("z_t/output")
        nb_spikes_str = str(states[1].sum())
        figure.suptitle(f"Layer {layer_idx}\n Nb spikes: {nb_spikes_str},")
        plt.close(figure)
        return figure
    
    @torch.compiler.disable
    def layer_stats(self, layer_idx: int, logger, epoch_step: int, spike_probabilities: Tensor,
                    inputs: Tensor, states: Tensor, **kwargs):
        """Generate statistisc from the layer weights and a plot of the layer dynamics for a random task example
        Args:
            layer_idx (int): index for the layer in the hierarchy
            logger (_type_): aim logger reference
            epoch_step (int): epoch  
            spike_probability (Tensor): spike probability for each neurons
            inputs (Tensor): random example 
            states (Tensor): states associated to the computation of the random example
        """

        save_fig_to_aim(
            logger=logger,
            name=f"{layer_idx}_Activity",
            figure=EFAdLIF.plot_states(layer_idx, inputs, states),
            epoch_step=epoch_step,
        )
        
        distributions = [("soma_tau", self.tau_u_trainer.get_tau().cpu().detach().numpy()),
                         ("soma_weights", self.weight.cpu().detach().numpy()),
                         ("adapt_tau", self.tau_w_trainer.get_tau().cpu().detach().numpy()),
                         ("spike_prob", spike_probabilities.cpu().detach().numpy()),
                         ("a", self.a.cpu().detach().numpy()),
                        ("b", self.b.cpu().detach().numpy()),
                         ("bias", self.bias.cpu().detach().numpy()),
                         ('u0', self.u0.cpu().numpy()),
                         ('w0', self.w0.cpu().numpy())
                        ]

        if self.use_recurrent:
            distributions.append(
                ("recurrent_weights", self.recurrent.cpu().detach().numpy())
            
            )
        save_distributions_to_aim(
            logger=logger,
            distributions=distributions,
            name=f"{layer_idx}",
            epoch_step=epoch_step,
        )
    
class SEAdLIF(EFAdLIF):
    def __init__(self, cfg, device=None, dtype=None, **kwargs):
        super().__init__(cfg, device, dtype, **kwargs)

        def step_fn(recurrent, alpha, beta, thr, a, b, carry, cur):
            u_tm1, w_tm1, z_tm1 = carry
            if self.use_recurrent:
                cur_rec = F.linear(z_tm1, recurrent, None)
                cur = cur + cur_rec
            
            u = alpha * u_tm1 + (1.0 - alpha) * (
                cur - w_tm1
            )
            u_thr = u - thr
            z = spike_grad_injection_function(u_thr, self.alpha, self.c)
            u = u * (1 - z.detach())
            w = (
                beta * w_tm1 + (1.0 - beta) * (a * u + b * z) * self.q
                )
            return (u, w, z), z

        def wrapped_scan(u0: Parameter, w0: Parameter, 
                         z0: Tensor, x: Tensor,
                         recurrent: Parameter, alpha: Parameter, beta: Parameter, 
                         thr: Tensor, a: Parameter, b: Parameter):
            _step_fn = partial(step_fn, recurrent, alpha, beta, thr, a, b)
            return generic_scan(_step_fn, (u0, w0, z0), x, self.unroll)
        
        if cfg.get("compile", False):
            self.wrapped_scan = torch.compile(wrapped_scan)
        else:
            self.wrapped_scan = wrapped_scan
    
    def forward(self, inputs: torch.Tensor) -> torch.Tensor:
        current = F.linear(inputs, self.weight, self.bias)
        decay_u = self.tau_u_trainer.get_decay()
        decay_w = self.tau_w_trainer.get_decay()
        u, z, w = self.initial_state(int(inputs.shape[0]), inputs.device)
        out_buffer = self.wrapped_scan(u, w, z, current, self.recurrent, decay_u, decay_w, self.thr, self.a, self.b)

        return out_buffer
    @torch.jit.ignore
    def forward_cell(
        self, input_tensor: Tensor, states: Tuple[Tensor, Tensor, Tensor]
    ) -> Tuple[Tensor, Tensor]:
        u_tm1, z_tm1, w_tm1 = states
        decay_u = self.tau_u_trainer.get_decay()
        decay_w = self.tau_w_trainer.get_decay()
        soma_current = F.linear(input_tensor, self.weight, self.bias)
        if self.use_recurrent:
            soma_rec_current = F.linear(z_tm1, self.recurrent, None)
            soma_current += soma_rec_current
            
        u_t = decay_u * u_tm1 + (1.0 - decay_u) * (
            soma_current - w_tm1
        )
        u_thr = u_t - self.thr
        # Forward Gradient Injection trick (credits to Sebastian Otte)
        z_t = spike_grad_injection_function(u_thr, self.alpha, self.c)
        u_t = u_t * (1 - z_t.detach())
        
        w_t = (
            decay_w * w_tm1 + (1.0 - decay_w) * (self.a * u_t + self.b * z_t ) * self.q
        )
        return z_t, (u_t, z_t, w_t)
    <|MERGE_RESOLUTION|>--- conflicted
+++ resolved
@@ -48,13 +48,8 @@
         self.use_recurrent = cfg.get('use_recurrent', True)
         
         self.ff_gain = cfg.get('ff_gain', 1.0)
-<<<<<<< HEAD
-        self.a_range = [0.0, 10.0]
-        self.b_range = [0.0, 20.0]
-=======
         self.a_range =  cfg.get('a_range', [0.0, 1.0])
         self.b_range = cfg.get('b_range',[0.0, 2.0])
->>>>>>> 932aa9c9
         
 
 
