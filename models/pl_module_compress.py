--- conflicted
+++ resolved
@@ -69,29 +69,8 @@
             self.l1_spike = out
         out = self.out_layer(out)
         return out
-<<<<<<< HEAD
-    
-    @torch.jit.ignore
-    def forward_light_with_states(self, inputs: torch.Tensor) -> tuple[torch.Tensor, tuple[torch.Tensor,]]:
-        states = []
-        s_out = self.out_layer.initial_state(inputs.shape[0], inputs.device)
-        s_out_list = [s_out,]
-        out_sequence = []
-        for t, x_t in enumerate(inputs.unbind(1)):
-            out, s_out = self.out_layer.forward_cell(x_t, s_out)
-            s_out_list.append(s_out)
-            out_sequence.append(out)
-        s_out_list = torch.stack([torch.stack(x, dim=-2) for x in zip(*s_out_list)], dim=0)
-        states.append(s_out_list)
-        out = torch.stack(out_sequence, dim=1)
-        return out, states
-    
-    @torch.jit.ignore
-    def forward_full_with_states(self, inputs):
-=======
     def forward_with_states(self, inputs):
         out = inputs
->>>>>>> 2d160528
         states = []
         if not self.light_decoder:
             l1_states, out = self.l1.forward_with_states(out)
