--- conflicted
+++ resolved
@@ -9,11 +9,8 @@
 
 from functional.loss import MultiScaleMelSpetroLoss, get_per_layer_spike_probs, snn_regularization
 from models.alif import EFAdLIF, SEAdLIF
-<<<<<<< HEAD
+from models.helpers import A_law, inverse_A_law
 from models.helpers import save_fig_to_aim
-=======
-from models.helpers import A_law, inverse_A_law
->>>>>>> 69836973
 from models.li import LI
 from models.sli import SLI
 from models.lif import LIF
