# @package _global_

defaults:
  - /dataset: compress_libri

enc_l1_neurons: 300
enc_l2_neurons: 200
dec_l1_neurons: 100
dec_l2_neurons: 300
dec_lout_neurons: 256
bottleneck_neurons: 16
 # adlif step function: 
 #    "cos" reparametized "a" adapt parameter in terms of cos(w), with trainable w 
 #    "linear" standard step function 
step_type: cos
tau_training: interpolation
exp_name: compres_libri_SE_adLIF
unroll_factor: 64
encoder:
  dropout: 0.0
  l1:
    # input size 
    cell: se_adlif
    input_size: 1
    n_neurons: ${enc_l1_neurons}
    use_recurrent: False
    thr: 1.0
    # gain for feedforward weight initialization
<<<<<<< HEAD
    ff_gain: 1.0
=======
    ff_gain: 1
>>>>>>> 94af3205
    # Range of tau_u
    tau_u_range: [5, 25]
    # Range of tau_w
    tau_w_range: [60, 300]
    a_range: [0.0, 10.0]
    b_range: [0, 20]
    q: 12
    use_u_rest: True
    train_u0: True
    train_thr: False
    step_type:  ${step_type}
    compile: True
    train_tau: ${tau_training}
    unroll: ${unroll_factor}
  l2:
    cell: se_adlif
    input_size: ${enc_l1_neurons}
    n_neurons: ${enc_l2_neurons}
    use_recurrent: True
    thr: 1.0
    # gain for feedforward weight initialization
<<<<<<< HEAD
    ff_gain: 1.0
=======
    ff_gain: 1
>>>>>>> 94af3205
    # Range of tau_u
    tau_u_range: [5, 25]
    # Range of tau_w
    tau_w_range: [60, 300]
    a_range: [0.0, 10.0]
    b_range: [0, 20]
    q: 12
    num_out_neuron: ${bottleneck_neurons}
    use_u_rest: True
    train_u0: True
    train_thr: False
    step_type:  ${step_type}
    unroll: ${unroll_factor}
    train_tau: ${tau_training}
    compile: True
decoder:
  dropout: 0.0
  light_decoder: False
  l1:
    cell: se_adlif
    input_size: ${bottleneck_neurons}
    n_neurons: ${dec_l1_neurons}
    use_recurrent: True
    thr: 1.0
    # gain for feedforward weight initialization
<<<<<<< HEAD
    ff_gain: 1.0
=======
    ff_gain: 1
>>>>>>> 94af3205
    # Range of tau_u
    tau_u_range: [5, 25]
    # Range of tau_w
    tau_w_range: [60, 300]
    a_range: [0.0, 10.0]
    b_range: [0, 20]
    q: 12
    use_u_rest: True
    train_u0: True
    train_thr: False
    unroll: ${unroll_factor}
    step_type: ${step_type}
    train_tau: ${tau_training}
    compile: True
  l2:
    cell: se_adlif
    input_size: ${dec_l1_neurons}
    n_neurons: ${dec_l2_neurons}
    use_recurrent: True
    thr: 1.0
    # gain for feedforward weight initialization
    ff_gain: 1.0
    # Range of tau_u
    tau_u_range: [5, 25]
    # Range of tau_w
    tau_w_range: [60, 300]
    a_range: [0.0, 10.0]
    b_range: [0, 20]
    q: 12
    use_u_rest: True
    train_u0: True
    train_thr: False
    unroll: ${unroll_factor}
    step_type: ${step_type}
    train_tau: ${tau_training}
    compile: True
  l_out:
    cell: li
    input_size: ${dec_l2_neurons}
    n_neurons: ${dec_lout_neurons}
    reduce: 'mean' # perform reduce operation on the n_neurons dim (none, mean, sum)
    # when using the nll loss reduce is set to none
    # Time constant of output layer 
    train_tau_u_method: ${tau_training}
    tau_u_range: [5, 60]
    train_thr: False
    unroll: ${unroll_factor}
    compile: True


# Parameters of SLAYER
alpha: 10.0
c: 0.8
thr: 1.0
dt: 1.0

# Number of epochs
<<<<<<< HEAD
n_epochs: 200
=======
n_epochs: -1
>>>>>>> 94af3205


# Metric tracking
tracking_metric: val_loss
tracking_mode: min

# optimizer parameters
# learning rate of the optimizer
lr: 0.05
factor: 0.5
patience: 3

grad_norm: 5

# warm start, the lr is fixed at fast_epoch_lr_factor*lr for the first num_fast_epoch
num_fast_epoch: 0
fast_epoch_lr_factor: 10
skip_first_n: 50
loss:
  type: nll_spectral # mse_spectral, nll_spectral (generative loss), spectral (only spectral)
  # Spectral loss parameters (cf. https://arxiv.org/abs/2008.01160)
  n_mels: 64 # number of bins in the mel-scale spectrogram (this is the features dimension of the spectrogram)
  min_window: 6 # min size of the FFT windows in power of two 
  max_window: 9 # max size of the FTT windows in power of two
  spectral_loss_gain: 1.0
  mse_loss_gain: 10.0 # this is reused for the generative loss gain
  temp: 10.0 # temperature for Gumbel, higher value converge toward uniform distribution
  min_temp: 1.0
  temp_decay: 0.9
  discretization: 'log'


# regularization parameters
<<<<<<< HEAD
min_spike_prob: [0.1, 0.005, 0.5, 0.5] # , 0.1]
max_spike_prob: [0.2, 0.01, 0.2, 0.2] #, 0.2]
min_layer_coeff: [10.0, 1.0, 10.0, 10.0] #, 10.0] # encourage the first layer to spike
max_layer_coeff: [0, 1000, 10.0, 10.0] # , 10.0] # here we may encourage lower spike for the second layer to encourage compression
=======
min_spike_prob: [0.05, 0.005, 0.05] # , 0.1]
max_spike_prob: [0.2, 0.01, 0.2] #, 0.2]
min_layer_coeff: [1.0, 1.0, 1.0] #, 10.0] # encourage the first layer to spike
max_layer_coeff: [0, 1000, 10] # , 10.0] # here we may encourage lower spike for the second layer to encourage compression
>>>>>>> 94af3205
compile: True
check_val_every_n_epoch: 1

random_seed: 42<|MERGE_RESOLUTION|>--- conflicted
+++ resolved
@@ -26,11 +26,7 @@
     use_recurrent: False
     thr: 1.0
     # gain for feedforward weight initialization
-<<<<<<< HEAD
     ff_gain: 1.0
-=======
-    ff_gain: 1
->>>>>>> 94af3205
     # Range of tau_u
     tau_u_range: [5, 25]
     # Range of tau_w
@@ -52,11 +48,7 @@
     use_recurrent: True
     thr: 1.0
     # gain for feedforward weight initialization
-<<<<<<< HEAD
     ff_gain: 1.0
-=======
-    ff_gain: 1
->>>>>>> 94af3205
     # Range of tau_u
     tau_u_range: [5, 25]
     # Range of tau_w
@@ -82,11 +74,7 @@
     use_recurrent: True
     thr: 1.0
     # gain for feedforward weight initialization
-<<<<<<< HEAD
     ff_gain: 1.0
-=======
-    ff_gain: 1
->>>>>>> 94af3205
     # Range of tau_u
     tau_u_range: [5, 25]
     # Range of tau_w
@@ -144,11 +132,7 @@
 dt: 1.0
 
 # Number of epochs
-<<<<<<< HEAD
-n_epochs: 200
-=======
 n_epochs: -1
->>>>>>> 94af3205
 
 
 # Metric tracking
@@ -182,17 +166,10 @@
 
 
 # regularization parameters
-<<<<<<< HEAD
 min_spike_prob: [0.1, 0.005, 0.5, 0.5] # , 0.1]
 max_spike_prob: [0.2, 0.01, 0.2, 0.2] #, 0.2]
 min_layer_coeff: [10.0, 1.0, 10.0, 10.0] #, 10.0] # encourage the first layer to spike
 max_layer_coeff: [0, 1000, 10.0, 10.0] # , 10.0] # here we may encourage lower spike for the second layer to encourage compression
-=======
-min_spike_prob: [0.05, 0.005, 0.05] # , 0.1]
-max_spike_prob: [0.2, 0.01, 0.2] #, 0.2]
-min_layer_coeff: [1.0, 1.0, 1.0] #, 10.0] # encourage the first layer to spike
-max_layer_coeff: [0, 1000, 10] # , 10.0] # here we may encourage lower spike for the second layer to encourage compression
->>>>>>> 94af3205
 compile: True
 check_val_every_n_epoch: 1
 
