# class_path: datasets.pl_dataset.SHDLDM
# init_args:
_target_: datasets.audio_compress.CompressLibri
name: Compress libri task
required_model_size: small
data_path: ${datadir}
max_sample: 10000
sampling_freq: 16000
sample_length: 512
# allow to do y[t - delay] L(x[0:t]) instead to of y[t] = L(x[0:t]) 
# where L is the SNN model, it prevents that the neuron should respond directly
# to be fair with a spectral loss it may not really matter if the neuron respond with a temporal shift
<<<<<<< HEAD
prediction_delay: 10
=======
prediction_delay: 3
>>>>>>> 5d3109e1
batch_size: 128
num_workers: 8
fits_into_ram: True
num_classes: 1<|MERGE_RESOLUTION|>--- conflicted
+++ resolved
@@ -10,11 +10,7 @@
 # allow to do y[t - delay] L(x[0:t]) instead to of y[t] = L(x[0:t]) 
 # where L is the SNN model, it prevents that the neuron should respond directly
 # to be fair with a spectral loss it may not really matter if the neuron respond with a temporal shift
-<<<<<<< HEAD
-prediction_delay: 10
-=======
 prediction_delay: 3
->>>>>>> 5d3109e1
 batch_size: 128
 num_workers: 8
 fits_into_ram: True
